--- conflicted
+++ resolved
@@ -353,13 +353,8 @@
     use crate::router::HttpRouter;
     use crate::server::{DropshotState, ServerConfig};
     use crate::{
-<<<<<<< HEAD
         ExclusiveExtractor, HttpError, RequestContext, RequestEndpointMetadata,
-        RequestInfo, WebsocketUpgrade,
-=======
-        ExclusiveExtractor, HttpError, RequestContext, RequestInfo,
-        VersionPolicy, WebsocketUpgrade,
->>>>>>> 8b0bff4d
+        RequestInfo, VersionPolicy, WebsocketUpgrade,
     };
     use debug_ignore::DebugIgnore;
     use http::Request;

// Copyright 2023 Oxide Computer Company

//! Test cases for TLS support. This validates various behaviors of our TLS
//! mode, including certificate loading and supported modes.

use dropshot::{
    ConfigDropshot, ConfigTls, HandlerTaskMode, HttpResponseOk,
    HttpServerStarter,
};
use slog::{o, Logger};
use std::convert::TryFrom;
use std::path::Path;
use std::sync::atomic::{AtomicUsize, Ordering};
use std::sync::Arc;

pub mod common;
use common::create_log_context;

use crate::common::generate_tls_key;

/// See rustls::client::ServerCertVerifier::verify_server_cert for argument
/// meanings
type VerifyCertFn<'a> = Box<
    dyn Fn(
            &rustls::pki_types::CertificateDer,
            &[rustls::pki_types::CertificateDer],
            &rustls::pki_types::ServerName,
            &[u8],
            rustls::pki_types::UnixTime,
        )
            -> Result<rustls::client::danger::ServerCertVerified, rustls::Error>
        + Send
        + Sync
        + 'a,
>;

struct CertificateVerifier<'a>(VerifyCertFn<'a>);

impl<'a> std::fmt::Debug for CertificateVerifier<'a> {
    fn fmt(&self, f: &mut std::fmt::Formatter<'_>) -> std::fmt::Result {
        f.write_str("CertificateVerifier... with some function?")
    }
}

impl<'a> rustls::client::danger::ServerCertVerifier
    for CertificateVerifier<'a>
{
    fn verify_server_cert(
        &self,
        end_entity: &rustls::pki_types::CertificateDer<'_>,
        intermediates: &[rustls::pki_types::CertificateDer<'_>],
        server_name: &rustls::pki_types::ServerName<'_>,
        ocsp_response: &[u8],
        now: rustls::pki_types::UnixTime,
    ) -> Result<rustls::client::danger::ServerCertVerified, rustls::Error> {
        self.0(end_entity, intermediates, server_name, ocsp_response, now)
    }

    fn verify_tls12_signature(
        &self,
        _message: &[u8],
        _cert: &rustls::pki_types::CertificateDer<'_>,
        _dss: &rustls::DigitallySignedStruct,
    ) -> Result<rustls::client::danger::HandshakeSignatureValid, rustls::Error>
    {
        // In this test environment, we blithely accept that signature matches
        // the message.
        Ok(rustls::client::danger::HandshakeSignatureValid::assertion())
    }

    fn verify_tls13_signature(
        &self,
        _message: &[u8],
        _cert: &rustls::pki_types::CertificateDer<'_>,
        _dss: &rustls::DigitallySignedStruct,
    ) -> Result<rustls::client::danger::HandshakeSignatureValid, rustls::Error>
    {
        // In this test environment, we blithely accept that signature matches
        // the message.
        Ok(rustls::client::danger::HandshakeSignatureValid::assertion())
    }

    fn supported_verify_schemes(&self) -> Vec<rustls::SignatureScheme> {
        // Default algorithm from rcgen
        vec![rustls::SignatureScheme::ECDSA_NISTP256_SHA256]
    }
}

fn make_https_client<
    T: rustls::client::danger::ServerCertVerifier + Send + Sync + 'static,
>(
    verifier: Arc<T>,
) -> hyper::Client<
    hyper_rustls::HttpsConnector<hyper::client::connect::HttpConnector>,
> {
    let tls_config = rustls::ClientConfig::builder()
        .dangerous()
        .with_custom_certificate_verifier(verifier)
        .with_no_client_auth();
    let https_connector = hyper_rustls::HttpsConnectorBuilder::new()
        .with_tls_config(tls_config)
        .https_only()
        .enable_http1()
        .build();
    hyper::Client::builder().build(https_connector)
}

fn make_server(
    log: &Logger,
    cert_file: &Path,
    key_file: &Path,
) -> HttpServerStarter<i32> {
    let config = ConfigDropshot {
        bind_address: "127.0.0.1:0".parse().unwrap(),
        request_body_max_bytes: 1024,
        default_handler_task_mode: HandlerTaskMode::CancelOnDisconnect,
<<<<<<< HEAD
        ..Default::default()
=======
        log_headers: Default::default(),
>>>>>>> a8f3f97a
    };
    let config_tls = Some(ConfigTls::AsFile {
        cert_file: cert_file.to_path_buf(),
        key_file: key_file.to_path_buf(),
    });
    HttpServerStarter::new_with_tls(
        &config,
        dropshot::ApiDescription::new(),
        0,
        log,
        config_tls,
    )
    .unwrap()
}

fn make_pki_verifier(
    certs: &Vec<rustls::pki_types::CertificateDer>,
) -> Arc<impl rustls::client::danger::ServerCertVerifier> {
    let mut root_store = rustls::RootCertStore { roots: vec![] };
    root_store.add(certs[certs.len() - 1].clone()).expect("adding root cert");
    rustls::client::WebPkiServerVerifier::builder(Arc::new(root_store))
        .build()
        .unwrap()
}

#[tokio::test]
async fn test_tls_certificate_loading() {
    let logctx = create_log_context("test_tls_certificate_loading");
    let log = logctx.log.new(o!());

    // Generate key for the server
    let (certs, key) = common::generate_tls_key();
    let (cert_file, key_file) = common::tls_key_to_file(&certs, &key);

    let server = make_server(&log, cert_file.path(), key_file.path()).start();
    let port = server.local_addr().port();

    let uri: hyper::Uri =
        format!("https://localhost:{}/", port).parse().unwrap();
    let request = hyper::Request::builder()
        .method(http::method::Method::GET)
        .uri(&uri)
        .body(hyper::Body::empty())
        .unwrap();

    let verifier_called = Arc::new(AtomicUsize::new(0));
    let verifier_called_clone = verifier_called.clone();
    let cert_verifier =
        move |end_entity: &rustls::pki_types::CertificateDer,
              intermediates: &[rustls::pki_types::CertificateDer],
              server_name: &rustls::pki_types::ServerName,
              _ocsp_response: &[u8],
              _now: rustls::pki_types::UnixTime|
              -> Result<
            rustls::client::danger::ServerCertVerified,
            rustls::Error,
        > {
            // Tracking to ensure this method was invoked
            verifier_called_clone.fetch_add(1, Ordering::SeqCst);
            // Verify we're seeing the right cert chain from the server
            assert_eq!(*end_entity, certs[0]);
            assert_eq!(intermediates, &certs[1..3]);

            assert_eq!(
                *server_name,
                rustls::pki_types::ServerName::try_from("localhost").unwrap()
            );
            Ok(rustls::client::danger::ServerCertVerified::assertion())
        };
    let client = make_https_client(Arc::new(CertificateVerifier(Box::new(
        cert_verifier,
    ))));
    client.request(request).await.unwrap();
    assert_eq!(verifier_called.load(Ordering::SeqCst), 1);

    server.close().await.unwrap();

    logctx.cleanup_successful();
}

#[tokio::test]
async fn test_tls_only() {
    let logctx = create_log_context("test_tls_only");
    let log = logctx.log.new(o!());

    // Generate key for the server
    let (certs, key) = common::generate_tls_key();
    let (cert_file, key_file) = common::tls_key_to_file(&certs, &key);

    let server = make_server(&log, cert_file.path(), key_file.path()).start();
    let port = server.local_addr().port();

    let https_uri: hyper::Uri =
        format!("https://localhost:{}/", port).parse().unwrap();
    let https_request = hyper::Request::builder()
        .method(http::method::Method::GET)
        .uri(&https_uri)
        .body(hyper::Body::empty())
        .unwrap();
    let http_uri: hyper::Uri =
        format!("http://localhost:{}/", port).parse().unwrap();
    let http_request = hyper::Request::builder()
        .method(http::method::Method::GET)
        .uri(&http_uri)
        .body(hyper::Body::empty())
        .unwrap();

    let https_client = make_https_client(make_pki_verifier(&certs));
    https_client.request(https_request).await.unwrap();

    // Send an HTTP request, it should fail due to parse error, since
    // the server and client are speaking different protocols
    let http_client = hyper::Client::builder().build_http();
    let error = http_client.request(http_request).await.unwrap_err();
    assert!(error.is_parse());

    // Make an HTTPS request again, to make sure the HTTP client didn't
    // interfere with HTTPS request processing
    let https_request = hyper::Request::builder()
        .method(http::method::Method::GET)
        .uri(&https_uri)
        .body(hyper::Body::empty())
        .unwrap();
    https_client.request(https_request).await.unwrap();

    server.close().await.unwrap();

    logctx.cleanup_successful();
}

#[tokio::test]
async fn test_tls_refresh_certificates() {
    let logctx = create_log_context("test_tls_refresh_certificates");
    let log = logctx.log.new(o!());

    // Generate key for the server
    let (certs, key) = generate_tls_key();
    let (cert_file, key_file) = common::tls_key_to_file(&certs, &key);

    let server = make_server(&log, cert_file.path(), key_file.path()).start();
    let port = server.local_addr().port();

    let https_uri: hyper::Uri =
        format!("https://localhost:{}/", port).parse().unwrap();

    let https_request_maker = || {
        hyper::Request::builder()
            .method(http::method::Method::GET)
            .uri(&https_uri)
            .body(hyper::Body::empty())
            .unwrap()
    };

    // Make an HTTPS request successfully with the original certificate chain.
    let https_client =
        make_https_client(Arc::new(make_cert_verifier(certs.clone())));
    https_client.request(https_request_maker()).await.unwrap();

    // Create a brand new certificate chain.
    let (new_certs, new_key) = generate_tls_key();
    let (cert_file, key_file) = common::tls_key_to_file(&new_certs, &new_key);
    let config = ConfigTls::AsFile {
        cert_file: cert_file.path().to_path_buf(),
        key_file: key_file.path().to_path_buf(),
    };

    // Refresh the server to use the new certificate chain.
    server.refresh_tls(&config).await.unwrap();

    // Client requests which have already been accepted should succeed.
    https_client.request(https_request_maker()).await.unwrap();

    // New client requests using the old certificate chain should fail.
    let https_client =
        make_https_client(Arc::new(make_cert_verifier(certs.clone())));
    https_client.request(https_request_maker()).await.unwrap_err();

    // New client requests using the new certificate chain should succeed.
    let https_client =
        make_https_client(Arc::new(make_cert_verifier(new_certs.clone())));
    https_client.request(https_request_maker()).await.unwrap();

    server.close().await.unwrap();
    logctx.cleanup_successful();
}

fn make_cert_verifier(
    certs: Vec<rustls::pki_types::CertificateDer>,
) -> CertificateVerifier {
    CertificateVerifier(Box::new(
        move |end_entity: &rustls::pki_types::CertificateDer,
              intermediates: &[rustls::pki_types::CertificateDer],
              server_name: &rustls::pki_types::ServerName,
              _ocsp_response: &[u8],
              _now: rustls::pki_types::UnixTime|
              -> Result<
            rustls::client::danger::ServerCertVerified,
            rustls::Error,
        > {
            // Verify we're seeing the right cert chain from the server
            if *end_entity != certs[0] {
                return Err(rustls::Error::InvalidCertificate(
                    rustls::CertificateError::BadEncoding,
                ));
            }
            if intermediates != &certs[1..3] {
                return Err(rustls::Error::InvalidCertificate(
                    rustls::CertificateError::BadEncoding,
                ));
            }
            if *server_name
                != rustls::pki_types::ServerName::try_from("localhost").unwrap()
            {
                return Err(rustls::Error::InvalidCertificate(
                    rustls::CertificateError::BadEncoding,
                ));
            }
            Ok(rustls::client::danger::ServerCertVerified::assertion())
        },
    ))
}

#[tokio::test]
async fn test_tls_aborted_negotiation() {
    let logctx = create_log_context("test_tls_aborted_negotiation");
    let log = logctx.log.new(o!());

    // Generate key for the server
    let (certs, key) = common::generate_tls_key();
    let (cert_file, key_file) = common::tls_key_to_file(&certs, &key);

    let server = make_server(&log, cert_file.path(), key_file.path()).start();
    let port = server.local_addr().port();

    let uri: hyper::Uri =
        format!("https://localhost:{}/", port).parse().unwrap();

    // Configure a client that will fail to verify the server's cert, therefore
    // aborting the connection partway through negotitation
    let verifier_called = Arc::new(AtomicUsize::new(0));
    let verifier_called_clone = verifier_called.clone();
    let cert_verifier =
        move |_end_entity: &rustls::pki_types::CertificateDer,
              _intermediates: &[rustls::pki_types::CertificateDer],
              _server_name: &rustls::pki_types::ServerName,
              _ocsp_response: &[u8],
              _now: rustls::pki_types::UnixTime|
              -> Result<
            rustls::client::danger::ServerCertVerified,
            rustls::Error,
        > {
            // Tracking to ensure this method was invoked
            verifier_called_clone.fetch_add(1, Ordering::SeqCst);

            Err(rustls::Error::InvalidCertificate(
                rustls::CertificateError::BadEncoding,
            ))
        };
    let client = make_https_client(Arc::new(CertificateVerifier(Box::new(
        cert_verifier,
    ))));
    client.get(uri.clone()).await.unwrap_err();
    assert_eq!(verifier_called.load(Ordering::SeqCst), 1);

    // Send a valid request and make sure it still works
    let client = make_https_client(make_pki_verifier(&certs));
    client.get(uri.clone()).await.unwrap();

    server.close().await.unwrap();

    logctx.cleanup_successful();
}

#[derive(serde::Serialize, serde::Deserialize, schemars::JsonSchema)]
pub struct TlsCheckArgs {
    tls: bool,
}

// The same handler is used for both an HTTP and HTTPS server.
// Make sure that we can distinguish between the two.
// The intended version is determined by a query parameter
// that varies between both tests.
#[dropshot::endpoint {
    method = GET,
    path = "/",
}]
async fn tls_check_handler(
    rqctx: dropshot::RequestContext<usize>,
    query: dropshot::Query<TlsCheckArgs>,
) -> Result<HttpResponseOk<()>, dropshot::HttpError> {
    if rqctx.server.using_tls() != query.into_inner().tls {
        return Err(dropshot::HttpError::for_bad_request(
            None,
            "mismatch between expected and actual tls state".to_string(),
        ));
    }
    Ok(HttpResponseOk(()))
}

#[tokio::test]
async fn test_server_is_https() {
    let logctx = create_log_context("test_server_is_https");
    let log = logctx.log.new(o!());

    // Generate key for the server
    let (certs, key) = common::generate_tls_key();
    let (cert_file, key_file) = common::tls_key_to_file(&certs, &key);

    let config = ConfigDropshot {
        bind_address: "127.0.0.1:0".parse().unwrap(),
        request_body_max_bytes: 1024,
        default_handler_task_mode: HandlerTaskMode::CancelOnDisconnect,
<<<<<<< HEAD
        ..Default::default()
=======
        log_headers: Default::default(),
>>>>>>> a8f3f97a
    };
    let config_tls = Some(ConfigTls::AsFile {
        cert_file: cert_file.path().to_path_buf(),
        key_file: key_file.path().to_path_buf(),
    });
    let mut api = dropshot::ApiDescription::new();
    api.register(tls_check_handler).unwrap();
    let server =
        HttpServerStarter::new_with_tls(&config, api, 0, &log, config_tls)
            .unwrap()
            .start();
    let port = server.local_addr().port();

    let https_client = make_https_client(make_pki_verifier(&certs));

    // Expect request with tls=true to pass with https server
    let https_request = hyper::Request::builder()
        .method(http::method::Method::GET)
        .uri(format!("https://localhost:{}/?tls=true", port))
        .body(hyper::Body::empty())
        .unwrap();
    let res = https_client.request(https_request).await.unwrap();
    assert_eq!(res.status(), hyper::StatusCode::OK);

    // Expect request with tls=false to fail with https server
    let https_request = hyper::Request::builder()
        .method(http::method::Method::GET)
        .uri(format!("https://localhost:{}/?tls=false", port))
        .body(hyper::Body::empty())
        .unwrap();
    let res = https_client.request(https_request).await.unwrap();
    assert_eq!(res.status(), hyper::StatusCode::BAD_REQUEST);

    server.close().await.unwrap();

    logctx.cleanup_successful();
}

#[tokio::test]
async fn test_server_is_http() {
    let mut api = dropshot::ApiDescription::new();
    api.register(tls_check_handler).unwrap();

    let testctx = common::test_setup("test_server_is_http", api);

    // Expect request with tls=false to pass with plain http server
    testctx
        .client_testctx
        .make_request(
            hyper::Method::GET,
            "/?tls=false",
            None as Option<()>,
            hyper::StatusCode::OK,
        )
        .await
        .expect("expected success");

    // Expect request with tls=true to fail with plain http server
    testctx
        .client_testctx
        .make_request(
            hyper::Method::GET,
            "/?tls=true",
            None as Option<()>,
            hyper::StatusCode::BAD_REQUEST,
        )
        .await
        .expect_err("expected failure");
}<|MERGE_RESOLUTION|>--- conflicted
+++ resolved
@@ -114,11 +114,8 @@
         bind_address: "127.0.0.1:0".parse().unwrap(),
         request_body_max_bytes: 1024,
         default_handler_task_mode: HandlerTaskMode::CancelOnDisconnect,
-<<<<<<< HEAD
+        log_headers: Default::default(),
         ..Default::default()
-=======
-        log_headers: Default::default(),
->>>>>>> a8f3f97a
     };
     let config_tls = Some(ConfigTls::AsFile {
         cert_file: cert_file.to_path_buf(),
@@ -431,11 +428,8 @@
         bind_address: "127.0.0.1:0".parse().unwrap(),
         request_body_max_bytes: 1024,
         default_handler_task_mode: HandlerTaskMode::CancelOnDisconnect,
-<<<<<<< HEAD
+        log_headers: Default::default(),
         ..Default::default()
-=======
-        log_headers: Default::default(),
->>>>>>> a8f3f97a
     };
     let config_tls = Some(ConfigTls::AsFile {
         cert_file: cert_file.path().to_path_buf(),

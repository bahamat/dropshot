--- conflicted
+++ resolved
@@ -82,20 +82,11 @@
     (endpoint, errors): (proc_macro2::TokenStream, Vec<Error>),
 ) -> proc_macro::TokenStream {
     let compiler_errors = errors.iter().map(|err| err.to_compile_error());
-<<<<<<< HEAD
 
     let output = quote! {
         #endpoint
         #( #compiler_errors )*
     };
 
-=======
-
-    let output = quote! {
-        #endpoint
-        #( #compiler_errors )*
-    };
-
->>>>>>> 3f435efc
     output.into()
 }
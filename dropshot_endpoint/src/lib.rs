// Copyright 2023 Oxide Computer Company

//! This package defines macro attributes associated with HTTP handlers. These
//! attributes are used both to define an HTTP API and to generate an OpenAPI
//! Spec (OAS) v3 document that describes the API.

#![forbid(unsafe_code)]

use quote::quote;
use serde_tokenstream::Error;

mod channel;
mod doc;
mod endpoint;
mod error_store;
mod params;
<<<<<<< HEAD
mod server;
=======
>>>>>>> 60d745e1
mod syn_parsing;
#[cfg(test)]
mod test_util;
mod util;

/// This attribute transforms a handler function into a Dropshot endpoint
/// suitable to be used as a parameter to
/// [`ApiDescription::register()`](../dropshot/struct.ApiDescription.html#method.register).
/// It encodes information relevant to the operation of an API endpoint beyond
/// what is expressed by the parameter and return types of a handler function.
///
/// ```ignore
/// #[endpoint {
///     // Required fields
///     method = { DELETE | HEAD | GET | OPTIONS | PATCH | POST | PUT },
///     path = "/path/name/with/{named}/{variables}",
///
///     // Optional tags for the operation's description
///     tags = [ "all", "your", "OpenAPI", "tags" ],
///     // Specifies the media type used to encode the request body
///     content_type = { "application/json" | "application/x-www-form-urlencoded" | "multipart/form-data" }
///     // A value of `true` marks the operation as deprecated
///     deprecated = { true | false },
///     // A value of `true` causes the operation to be omitted from the API description
///     unpublished = { true | false },
/// }]
/// ```
///
/// See the dropshot documentation for
/// [how to specify an endpoint](../dropshot/index.html#api-handler-functions)
/// or
/// [a description of the attribute parameters](../dropshot/index.html#endpoint----attribute-parameters)
#[proc_macro_attribute]
pub fn endpoint(
    attr: proc_macro::TokenStream,
    item: proc_macro::TokenStream,
) -> proc_macro::TokenStream {
    do_output(endpoint::do_endpoint(attr.into(), item.into()))
}

/// As with [`macro@endpoint`], this attribute turns a handler function into a
/// Dropshot endpoint, but first wraps the handler function in such a way
/// that is spawned asynchronously and given the upgraded connection of
/// the given `protocol` (i.e. `WEBSOCKETS`).
///
/// The first argument still must be a `RequestContext<_>`.
///
/// The last argument passed to the handler function must be a
/// [`WebsocketConnection`](../dropshot/struct.WebsocketConnection.html).
///
/// The function must return a
/// [`WebsocketChannelResult`](dropshot/type.WebsocketChannelResult.html)
/// (which is a general-purpose `Result<(), Box<dyn Error + Send + Sync +
/// 'static>>`). Returned error values will be written to the RequestContext's
/// log.
///
/// ```ignore
/// #[dropshot::channel { protocol = WEBSOCKETS, path = "/my/ws/channel/{id}" }]
/// ```
#[proc_macro_attribute]
pub fn channel(
    attr: proc_macro::TokenStream,
    item: proc_macro::TokenStream,
) -> proc_macro::TokenStream {
    do_output(channel::do_channel(attr.into(), item.into()))
}

/// Generates a Dropshot server from a trait.
///
/// A server trait consists of:
///
/// 1. A context type, typically `Self::Context`, values of which are shared
///    across all the endpoints.
/// 2. A set of endpoint methods, each of which is an `async fn` defined with
///    the same constraints, and via the same syntax, as [`macro@endpoint`] or
///    [`macro@channel`].
///
/// Server traits can also have arbitrary non-endpoint items, such as helper
/// functions.
///
/// The macro performs a number of checks on endpoint methods, and produces the
/// following items:
///
/// * The trait itself, with the following modifications to enable use as a
///   Dropshot server:
///
///     1. The trait itself has a `'static` bound added to it.
///     2. The context type has a `dropshot::ServerContext + 'static` bound
///        added to it, making it `Send + Sync + 'static`.
///     3. Each endpoint `async fn` is modified to become a function that
///        returns a `Send + 'static` future. (Implementations can continue to
///        define endpoints via the `async fn` syntax.)
///
///   Non-endpoint items are left unchanged.
///
/// * A support module, typically with the same name as the trait but in
///   `snake_case`, with two functions:
///
///     1. `api_description()`, which accepts an implementation of the trait as
///        a type argument and generates an `ApiDescription`.
///     2. `stub_api_description()`, which generates a _stub_ `ApiDescription`
///        that can be used to generate an OpenAPI spec without having an
///        implementation of the trait available.
///
/// For more information about trait-based servers, see the Dropshot crate-level
/// documentation.
///
/// ## Arguments
///
/// The `#[dropshot::server]` macro accepts these arguments:
///
/// * `context`: The type of the context on the trait. Optional, and defaults to
///   `Self::Context`.
/// * `factory`: The name of the factory struct that will be generated.
///   Optional, defaulting to `<TraitName>Factory`.
///
/// ## Limitations
///
/// Currently, the `#[dropshot::server]` macro is only supported in module
/// contexts, not function definitions. This is a Rust limitation -- see [Rust
/// issue #79260](https://github.com/rust-lang/rust/issues/79260) for more
/// details.
///
/// ## Example
///
/// With a custom context type:
///
/// ```ignore
/// use dropshot::{RequestContext, HttpResponseUpdatedNoContent, HttpError};
///
/// #[dropshot::server { context = MyContext }]
/// trait MyTrait {
///     type MyContext;
///
///     #[endpoint {
///         method = PUT,
///         path = "/test",
///     }]
///     async fn put_test(
///         rqctx: RequestContext<Self::MyContext>,
///     ) -> Result<HttpResponseUpdatedNoContent, HttpError>;
/// }
/// # // defining fn main puts the doctest in a module context
/// # fn main() {}
/// ```
#[proc_macro_attribute]
pub fn server(
    attr: proc_macro::TokenStream,
    item: proc_macro::TokenStream,
) -> proc_macro::TokenStream {
    do_output(server::do_server(attr.into(), item.into()))
}

fn do_output(
    (endpoint, errors): (proc_macro2::TokenStream, Vec<Error>),
) -> proc_macro::TokenStream {
    let compiler_errors = errors.iter().map(|err| err.to_compile_error());

    let output = quote! {
        #endpoint
        #( #compiler_errors )*
    };

    output.into()
}<|MERGE_RESOLUTION|>--- conflicted
+++ resolved
@@ -9,15 +9,12 @@
 use quote::quote;
 use serde_tokenstream::Error;
 
+mod api_trait;
 mod channel;
 mod doc;
 mod endpoint;
 mod error_store;
 mod params;
-<<<<<<< HEAD
-mod server;
-=======
->>>>>>> 60d745e1
 mod syn_parsing;
 #[cfg(test)]
 mod test_util;
@@ -85,9 +82,9 @@
     do_output(channel::do_channel(attr.into(), item.into()))
 }
 
-/// Generates a Dropshot server from a trait.
+/// Generates a Dropshot API description from a trait.
 ///
-/// A server trait consists of:
+/// An API trait consists of:
 ///
 /// 1. A context type, typically `Self::Context`, values of which are shared
 ///    across all the endpoints.
@@ -95,14 +92,14 @@
 ///    the same constraints, and via the same syntax, as [`macro@endpoint`] or
 ///    [`macro@channel`].
 ///
-/// Server traits can also have arbitrary non-endpoint items, such as helper
+/// API traits can also have arbitrary non-endpoint items, such as helper
 /// functions.
 ///
 /// The macro performs a number of checks on endpoint methods, and produces the
 /// following items:
 ///
 /// * The trait itself, with the following modifications to enable use as a
-///   Dropshot server:
+///   Dropshot API:
 ///
 ///     1. The trait itself has a `'static` bound added to it.
 ///     2. The context type has a `dropshot::ServerContext + 'static` bound
@@ -122,12 +119,12 @@
 ///        that can be used to generate an OpenAPI spec without having an
 ///        implementation of the trait available.
 ///
-/// For more information about trait-based servers, see the Dropshot crate-level
+/// For more information about API traits, see the Dropshot crate-level
 /// documentation.
 ///
 /// ## Arguments
 ///
-/// The `#[dropshot::server]` macro accepts these arguments:
+/// The `#[dropshot::api_description]` macro accepts these arguments:
 ///
 /// * `context`: The type of the context on the trait. Optional, and defaults to
 ///   `Self::Context`.
@@ -136,9 +133,9 @@
 ///
 /// ## Limitations
 ///
-/// Currently, the `#[dropshot::server]` macro is only supported in module
-/// contexts, not function definitions. This is a Rust limitation -- see [Rust
-/// issue #79260](https://github.com/rust-lang/rust/issues/79260) for more
+/// Currently, the `#[dropshot::api_description]` macro is only supported in
+/// module contexts, not function definitions. This is a Rust limitation -- see
+/// [Rust issue #79260](https://github.com/rust-lang/rust/issues/79260) for more
 /// details.
 ///
 /// ## Example
@@ -148,7 +145,7 @@
 /// ```ignore
 /// use dropshot::{RequestContext, HttpResponseUpdatedNoContent, HttpError};
 ///
-/// #[dropshot::server { context = MyContext }]
+/// #[dropshot::api_description { context = MyContext }]
 /// trait MyTrait {
 ///     type MyContext;
 ///
@@ -163,12 +160,17 @@
 /// # // defining fn main puts the doctest in a module context
 /// # fn main() {}
 /// ```
+///
+/// ## More information
+///
+/// For more information about the design decisions behind API traits, see
+/// [Oxide RFD 479](https://rfd.shared.oxide.computer/rfd/0479)
 #[proc_macro_attribute]
-pub fn server(
+pub fn api_description(
     attr: proc_macro::TokenStream,
     item: proc_macro::TokenStream,
 ) -> proc_macro::TokenStream {
-    do_output(server::do_server(attr.into(), item.into()))
+    do_output(api_trait::do_trait(attr.into(), item.into()))
 }
 
 fn do_output(

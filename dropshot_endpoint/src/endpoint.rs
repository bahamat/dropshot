--- conflicted
+++ resolved
@@ -260,6 +260,18 @@
                 &sig.generics,
                 format!("endpoint `{name_str}` must not have generics"),
             ));
+        }
+
+        if let Some(where_clause) = &sig.generics.where_clause {
+            // Empty where clauses are no-ops and therefore permitted.
+            if !where_clause.predicates.is_empty() {
+                errors.push(Error::new_spanned(
+                    where_clause,
+                    format!(
+                        "endpoint `{name_str}` must not have a where clause"
+                    ),
+                ));
+            }
         }
 
         if sig.variadic.is_some() {
@@ -680,12 +692,7 @@
                     Ok(())
                 }
             },
-<<<<<<< HEAD
-        );
-=======
-        )
-        .unwrap();
->>>>>>> 0560bedf
+        );
 
         assert!(errors.is_empty());
         assert_contents(
@@ -708,15 +715,37 @@
                     Ok(())
                 }
             },
-<<<<<<< HEAD
-        );
-=======
-        ).unwrap();
->>>>>>> 0560bedf
+        );
 
         assert!(errors.is_empty());
         assert_contents(
             "tests/output/endpoint_context_fully_qualified_names.rs",
+            &prettyplease::unparse(&parse_quote! { #item }),
+        );
+    }
+
+    /// An empty where clause is a no-op and therefore permitted.
+    #[test]
+    fn test_endpoint_with_empty_where_clause() {
+        let (item, errors) = do_endpoint(
+            quote! {
+                method = GET,
+                path = "/a/b/c"
+            },
+            quote! {
+                pub async fn handler_xyz(
+                    _rqctx: RequestContext<()>,
+                ) -> Result<HttpResponseOk<()>, HttpError>
+                where
+                {
+                    Ok(())
+                }
+            },
+        );
+
+        assert!(errors.is_empty());
+        assert_contents(
+            "tests/output/endpoint_with_empty_where_clause.rs",
             &prettyplease::unparse(&parse_quote! { #item }),
         );
     }
@@ -737,12 +766,7 @@
                     Ok(())
                 }
             },
-<<<<<<< HEAD
-        );
-=======
-        )
-        .unwrap();
->>>>>>> 0560bedf
+        );
 
         assert!(errors.is_empty());
         assert_contents(
@@ -767,12 +791,7 @@
                     Ok(())
                 }
             },
-<<<<<<< HEAD
-        );
-=======
-        )
-        .unwrap();
->>>>>>> 0560bedf
+        );
 
         assert!(errors.is_empty());
         assert_contents(
@@ -796,12 +815,7 @@
                     Ok(())
                 }
             },
-<<<<<<< HEAD
-        );
-=======
-        )
-        .unwrap();
->>>>>>> 0560bedf
+        );
 
         assert!(errors.is_empty());
         assert_contents(
@@ -825,12 +839,7 @@
                     Ok(())
                 }
             },
-<<<<<<< HEAD
-        );
-=======
-        )
-        .unwrap();
->>>>>>> 0560bedf
+        );
 
         assert!(errors.is_empty());
         assert_contents(
@@ -854,12 +863,7 @@
                     Ok(())
                 }
             },
-<<<<<<< HEAD
-        );
-=======
-        )
-        .unwrap();
->>>>>>> 0560bedf
+        );
 
         assert!(errors.is_empty());
         assert_contents(

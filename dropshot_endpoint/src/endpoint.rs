--- conflicted
+++ resolved
@@ -2,11 +2,8 @@
 
 //! Support for HTTP `#[endpoint]` macros.
 
-<<<<<<< HEAD
 use std::fmt;
 
-=======
->>>>>>> 3f435efc
 use proc_macro2::TokenStream;
 use quote::format_ident;
 use quote::quote;
@@ -26,11 +23,7 @@
 use crate::util::ValidContentType;
 
 /// Endpoint usage message, produced if there were parameter errors.
-<<<<<<< HEAD
 const USAGE: &str = "endpoint handlers must have the following signature:
-=======
-const USAGE: &str = "Endpoint handlers must have the following signature:
->>>>>>> 3f435efc
     async fn(
         rqctx: dropshot::RequestContext<MyContext>,
         [query_params: Query<Q>,]
@@ -123,7 +116,6 @@
     errors: ErrorSink<'_, Error>,
 ) -> EndpointOutput {
     let dropshot = metadata.dropshot_crate();
-<<<<<<< HEAD
 
     let name = &item_fn.sig.ident;
     let name_str = name.to_string();
@@ -132,15 +124,6 @@
     let metadata = metadata.validate(&name_str, &attr, &errors);
     let params = EndpointParams::new(&item_fn.sig, &errors);
 
-=======
-
-    // Perform validations first.
-    let metadata = metadata.validate(&attr, &errors);
-    let params = EndpointParams::new(&item_fn.sig, &errors);
-
-    let name = &item_fn.sig.ident;
-    let name_str = name.to_string();
->>>>>>> 3f435efc
     let visibility = &item_fn.vis;
 
     let doc = ExtractedDoc::from_attrs(&item_fn.attrs);
@@ -226,11 +209,7 @@
 
 /// Request and return types for an endpoint.
 struct EndpointParams<'ast> {
-<<<<<<< HEAD
     rqctx_ty: RqctxTy<'ast>,
-=======
-    rqctx_ty: &'ast syn::Type,
->>>>>>> 3f435efc
     shared_extractors: Vec<&'ast syn::Type>,
     // This is the last request argument -- it could also be a shared extractor,
     // because shared extractors are also exclusive.
@@ -247,61 +226,41 @@
         sig: &'ast syn::Signature,
         errors: &ErrorSink<'_, Error>,
     ) -> Option<Self> {
-<<<<<<< HEAD
         let name_str = sig.ident.to_string();
-=======
->>>>>>> 3f435efc
         let errors = errors.new();
 
         // Perform AST validations.
         if sig.constness.is_some() {
             errors.push(Error::new_spanned(
                 &sig.constness,
-<<<<<<< HEAD
                 format!("endpoint `{name_str}` must not be a const fn"),
-=======
-                "endpoint handlers may not be const functions",
->>>>>>> 3f435efc
             ));
         }
 
         if sig.asyncness.is_none() {
             errors.push(Error::new_spanned(
                 &sig.fn_token,
-<<<<<<< HEAD
                 format!("endpoint `{name_str}` must be async"),
-=======
-                "endpoint handler functions must be async",
->>>>>>> 3f435efc
             ));
         }
 
         if sig.unsafety.is_some() {
             errors.push(Error::new_spanned(
                 &sig.unsafety,
-<<<<<<< HEAD
                 format!("endpoint `{name_str}` must not be unsafe"),
-=======
-                "endpoint handlers may not be unsafe",
->>>>>>> 3f435efc
             ));
         }
 
         if sig.abi.is_some() {
             errors.push(Error::new_spanned(
                 &sig.abi,
-<<<<<<< HEAD
                 format!("endpoint `{name_str}` must not use an alternate ABI"),
-=======
-                "endpoint handler may not use an alternate ABI",
->>>>>>> 3f435efc
             ));
         }
 
         if !sig.generics.params.is_empty() {
             errors.push(Error::new_spanned(
                 &sig.generics,
-<<<<<<< HEAD
                 format!("endpoint `{name_str}` must not have generics"),
             ));
         }
@@ -315,50 +274,9 @@
                         "endpoint `{name_str}` must not have a where clause"
                     ),
                 ));
-=======
-                "generics are not permitted for endpoint handlers",
-            ));
-        }
-
-        if sig.variadic.is_some() {
-            errors
-                .push(Error::new_spanned(&sig.variadic, "no language C here"));
-        }
-
-        let mut inputs = sig.inputs.iter();
-
-        let rqctx_ty = match inputs.next() {
-            Some(syn::FnArg::Typed(syn::PatType {
-                attrs: _,
-                pat: _,
-                colon_token: _,
-                ty,
-            })) => Some(&**ty),
-            Some(first_arg @ syn::FnArg::Receiver(_)) => {
-                errors.push(Error::new_spanned(
-                    first_arg,
-                    "Expected a non-receiver argument",
-                ));
-                None
->>>>>>> 3f435efc
             }
-            None => {
-                errors.push(Error::new(
-                    sig.paren_token.span.join(),
-                    "Endpoint requires arguments",
-                ));
-                None
-            }
-        };
-
-        // Subsequent parameters other than the last one must impl
-        // SharedExtractor.
-        let mut shared_extractors = Vec::new();
-        while let Some(syn::FnArg::Typed(pat)) = inputs.next() {
-            shared_extractors.push(&*pat.ty);
-        }
-
-<<<<<<< HEAD
+        }
+
         if sig.variadic.is_some() {
             errors.push(Error::new_spanned(
                 &sig.variadic,
@@ -412,8 +330,6 @@
             }
         }
 
-=======
->>>>>>> 3f435efc
         // Pop the last one off the iterator -- it must impl ExclusiveExtractor.
         // (A SharedExtractor can impl ExclusiveExtractor too.)
         let exclusive_extractor = shared_extractors.pop();
@@ -422,7 +338,6 @@
             syn::ReturnType::Default => {
                 errors.push(Error::new_spanned(
                     sig,
-<<<<<<< HEAD
                     format!("endpoint `{name_str}` must return a Result"),
                 ));
                 None
@@ -430,13 +345,6 @@
             syn::ReturnType::Type(_, ty) => {
                 validate_param_ty(ty, ParamTyKind::Return, &name_str, &errors)
             }
-=======
-                    "Endpoint must return a Result",
-                ));
-                None
-            }
-            syn::ReturnType::Type(_, ty) => Some(&**ty),
->>>>>>> 3f435efc
         };
 
         // errors.has_errors() must be checked first, because it's possible for
@@ -458,7 +366,6 @@
 
     /// Returns a token stream that obtains the rqctx context type.
     fn rqctx_context(&self, dropshot: &TokenStream) -> TokenStream {
-<<<<<<< HEAD
         let rqctx_ty = self.rqctx_ty.as_type();
         quote_spanned! { rqctx_ty.span()=>
             <#rqctx_ty as #dropshot::RequestContextArgument>::Context
@@ -570,119 +477,6 @@
         }
     }
 
-=======
-        let rqctx_ty = self.rqctx_ty;
-        quote_spanned! { rqctx_ty.span()=>
-            <#rqctx_ty as #dropshot::RequestContextArgument>::Context
-        }
-    }
-
-    /// Returns a list of generated argument names.
-    fn arg_names(&self) -> impl Iterator<Item = syn::Ident> + '_ {
-        // The total number of arguments is 1 (rqctx) + the number of shared
-        // extractors + 0 or 1 exclusive extractors.
-        let arg_count = 1
-            + self.shared_extractors.len()
-            + self.exclusive_extractor.map_or(0, |_| 1);
-
-        (0..arg_count).map(|i| format_ident!("arg{}", i))
-    }
-
-    /// Returns a list of all argument types, including the request context.
-    fn arg_types(&self) -> impl Iterator<Item = &syn::Type> + '_ {
-        std::iter::once(self.rqctx_ty)
-            .chain(self.shared_extractors.iter().copied())
-            .chain(self.exclusive_extractor)
-    }
-
-    /// Returns semantic type checks for the endpoint.
-    ///
-    /// When the user attaches this proc macro to a function with the wrong type
-    /// signature, the resulting errors can be deeply inscrutable. To attempt to
-    /// make failures easier to understand, we inject code that asserts the
-    /// types of the various parameters. We do this by calling dummy functions
-    /// that require a type that satisfies SharedExtractor or
-    /// ExclusiveExtractor.
-    fn to_type_checks(&self, dropshot: &TokenStream) -> TokenStream {
-        let rqctx_context = self.rqctx_context(dropshot);
-        let rqctx_check = quote_spanned! { self.rqctx_ty.span()=>
-            const _: fn() = || {
-                struct NeedRequestContext(#rqctx_context);
-            };
-        };
-
-        let shared_extractor_checks = self.shared_extractors.iter().map(|ty| {
-            quote_spanned! { ty.span()=>
-                const _: fn() = || {
-                    fn need_shared_extractor<T>()
-                    where
-                        T: ?Sized + #dropshot::SharedExtractor,
-                    {
-                    }
-                    need_shared_extractor::<#ty>();
-                };
-            }
-        });
-
-        let exclusive_extractor_check = self.exclusive_extractor.map(|ty| {
-            quote_spanned! { ty.span()=>
-                const _: fn() = || {
-                    fn need_exclusive_extractor<T>()
-                    where
-                        T: ?Sized + #dropshot::ExclusiveExtractor,
-                    {
-                    }
-                    need_exclusive_extractor::<#ty>();
-                };
-            }
-        });
-
-        let ret_ty = self.ret_ty;
-        let ret_check = quote_spanned! { ret_ty.span()=>
-            const _: fn() = || {
-                trait ResultTrait {
-                    type T;
-                    type E;
-                }
-                impl<TT, EE> ResultTrait for Result<TT, EE>
-                where
-                    TT: #dropshot::HttpResponse,
-                {
-                    type T = TT;
-                    type E = EE;
-                }
-                struct NeedHttpResponse(
-                    <#ret_ty as ResultTrait>::T,
-                );
-                trait TypeEq {
-                    type This: ?Sized;
-                }
-                impl<T: ?Sized> TypeEq for T {
-                    type This = Self;
-                }
-                fn validate_result_error_type<T>()
-                where
-                    T: ?Sized + TypeEq<This = #dropshot::HttpError>,
-                {
-                }
-                validate_result_error_type::<
-                    <#ret_ty as ResultTrait>::E,
-                >();
-            };
-        };
-
-        quote! {
-            #rqctx_check
-
-            #(#shared_extractor_checks)*
-
-            #exclusive_extractor_check
-
-            #ret_check
-        }
-    }
-
->>>>>>> 3f435efc
     /// Constructs implementation checks for the endpoint.
     ///
     /// These checks are placed in the same scope as the definition of the
@@ -707,7 +501,6 @@
             };
         }
     }
-<<<<<<< HEAD
 }
 
 /// Perform syntactic validation for an argument or return type.
@@ -906,8 +699,6 @@
             ParamTyKind::Return => write!(f, "return type"),
         }
     }
-=======
->>>>>>> 3f435efc
 }
 
 #[allow(non_snake_case)]
@@ -963,10 +754,7 @@
     /// incorrect span info in error messages.
     pub(crate) fn validate(
         self,
-<<<<<<< HEAD
         name_str: &str,
-=======
->>>>>>> 3f435efc
         attr: &dyn ToTokens,
         errors: &ErrorSink<'_, Error>,
     ) -> Option<ValidatedEndpointMetadata> {
@@ -985,15 +773,10 @@
         if path.contains(":.*}") && !self.unpublished {
             errors.push(Error::new_spanned(
                 attr,
-<<<<<<< HEAD
                 format!(
                     "endpoint `{name_str}` has paths that contain \
                      a wildcard match, but is not marked 'unpublished = true'",
                 ),
-=======
-                "paths that contain a wildcard match must include 'unpublished = \
-                 true'",
->>>>>>> 3f435efc
             ));
         }
 
@@ -1004,16 +787,12 @@
                 Err(_) => {
                     errors.push(Error::new_spanned(
                         attr,
-<<<<<<< HEAD
                         format!(
                             "endpoint `{name_str}` has an invalid \
                             content type\n\
                             note: supported content types are: {}",
                             ValidContentType::to_supported_string()
                         ),
-=======
-                        "invalid content type for endpoint",
->>>>>>> 3f435efc
                     ));
                     None
                 }
@@ -1107,11 +886,11 @@
     use expectorate::assert_contents;
     use syn::parse_quote;
 
-<<<<<<< HEAD
-    use crate::{test_util::assert_banned_idents, util::DROPSHOT};
-
-=======
->>>>>>> 3f435efc
+    use crate::{
+        test_util::{assert_banned_idents, find_idents},
+        util::DROPSHOT,
+    };
+
     use super::*;
 
     #[test]
@@ -1178,7 +957,6 @@
                 }
             },
         );
-<<<<<<< HEAD
 
         assert!(errors.is_empty());
         assert_contents(
@@ -1204,8 +982,6 @@
                 }
             },
         );
-=======
->>>>>>> 3f435efc
 
         assert!(errors.is_empty());
         assert_contents(
@@ -1279,7 +1055,6 @@
                 }
             },
         );
-<<<<<<< HEAD
 
         assert!(errors.is_empty());
         assert_contents(
@@ -1312,7 +1087,14 @@
         );
     }
 
-    // These argument types are close to being invalid, but are actually valid.
+    // These argument types are close to being invalid, but are either okay or
+    // we're not sure.
+    //
+    // * `MyRequestContext` might be a type alias, which is legal for
+    //   function-based servers.
+    // * We don't support non-'static lifetimes, but 'static is fine.
+    // * We don't support generic types within extractors, but `<X as Y>::Z` is
+    //   actually a concrete, non-generic type.
     #[test]
     fn test_endpoint_weird_but_ok_arg_types_1() {
         let (item, errors) = do_endpoint(
@@ -1324,7 +1106,7 @@
                 /** handle "xyz" requests */
                 async fn handler_xyz(
                     _rqctx: MyRequestContext,
-                    query: Query<&'static str>,
+                    query: Query<QueryParams<'static>>,
                     path: Path<<X as Y>::Z>,
                 ) -> Result<HttpResponseOk<()>, HttpError> {
                     Ok(())
@@ -1339,6 +1121,12 @@
         );
     }
 
+    // These are also close to being invalid.
+    //
+    // * We ban `RequestContext<A, B>` because `RequestContext` can only have
+    //   one type parameter -- but `(A, B)` is a single type. In general, for
+    //   function-based macros we allow any type in that position (but not a
+    //   lifetime).
     #[test]
     fn test_endpoint_weird_but_ok_arg_types_2() {
         let (item, errors) = do_endpoint(
@@ -1359,50 +1147,33 @@
         assert!(errors.is_empty());
         assert_contents(
             "tests/output/endpoint_weird_but_ok_arg_types_2.rs",
-=======
+            &prettyplease::unparse(&parse_quote! { #item }),
+        );
+    }
+
+    #[test]
+    fn test_endpoint_with_custom_params() {
+        let input = quote! {
+            async fn handler_xyz(
+                _rqctx: RequestContext<()>,
+                query: Query<Q>,
+                path: Path<P>,
+            ) -> Result<HttpResponseOk<()>, HttpError> {
+                Ok(())
+            }
+        };
+
+        // With _dropshot_crate, the input should not contain "dropshot".
+        let (item, errors) = do_endpoint(
+            quote! {
+                method = GET,
+                path = "/a/b/c",
+                _dropshot_crate = "topspin"
+            },
+            input.clone(),
+        );
 
         assert!(errors.is_empty());
-        assert_contents(
-            "tests/output/endpoint_with_doc.rs",
->>>>>>> 3f435efc
-            &prettyplease::unparse(&parse_quote! { #item }),
-        );
-    }
-
-    #[test]
-<<<<<<< HEAD
-    fn test_endpoint_with_custom_params() {
-        let (item, errors) = do_endpoint(
-            quote! {
-                method = GET,
-                path = "/a/b/c",
-                _dropshot_crate = "topspin",
-            },
-            quote! {
-                async fn handler_xyz(
-                    _rqctx: RequestContext<()>,
-                    query: Query<Q>,
-                    path: Path<P>,
-=======
-    fn test_endpoint_content_type() {
-        let (item, errors) = do_endpoint(
-            quote! {
-                method = POST,
-                path = "/a/b/c",
-                content_type = "application/x-www-form-urlencoded"
-            },
-            quote! {
-                pub async fn handler_xyz(
-                    _rqctx: RequestContext<()>,
->>>>>>> 3f435efc
-                ) -> Result<HttpResponseOk<()>, HttpError> {
-                    Ok(())
-                }
-            },
-        );
-
-        assert!(errors.is_empty());
-<<<<<<< HEAD
 
         let file = parse_quote! { #item };
         // Write out the file before checking it for banned idents, so that we
@@ -1415,12 +1186,23 @@
         // Check banned identifiers.
         let banned = [DROPSHOT];
         assert_banned_idents(&file, banned);
-=======
-        assert_contents(
-            "tests/output/endpoint_content_type.rs",
-            &prettyplease::unparse(&parse_quote! { #item }),
-        );
->>>>>>> 3f435efc
+
+        // Without _dropshot_crate, the generated output must contain
+        // "dropshot".
+        let (item, errors) = do_endpoint(
+            quote! {
+                method = GET,
+                path = "/a/b/c",
+            },
+            input,
+        );
+
+        assert!(errors.is_empty());
+        let file = parse_quote! { #item };
+        assert_eq!(
+            find_idents(&file, banned).into_iter().collect::<Vec<_>>(),
+            banned
+        );
     }
 
     #[test]
@@ -1541,7 +1323,6 @@
             Some("endpoint `handler_xyz` must have at least one RequestContext argument".to_string())
         );
     }
-<<<<<<< HEAD
 
     #[test]
     fn test_extract_rqctx_ty_param() {
@@ -1629,6 +1410,4 @@
             };
         }
     }
-=======
->>>>>>> 3f435efc
 }